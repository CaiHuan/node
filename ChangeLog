<<<<<<< HEAD
2011.10.10, Version 0.5.9 (unstable)

* fs.watch interface backed by kqueue, inotify, and ReadDirectoryChangesW
  (Igor Zinkovsky, Ben Noordhuis)

* add dns.resolveTxt (Christian Tellnes)

* Remove legacy http library (Ben Noordhuis)

* child_process.fork returns and works on Windows. Allows passing handles.
  (Igor Zinkovsky, Bert Belder)

* #1774 Lint and clean up for --harmony_block_scoping (Tyler Larson, Colton
  Baker)

* #1813 Fix ctrl+c on Windows (Bert Belder)

* #1844 unbreak --use-legacy (Ben Noordhuis)

* process.stderr now goes through libuv. Both process.stdout and
  process.stderr are blocking when referencing a TTY.

* net_uv performance improvements (Ben Noordhuis, Bert Belder)


2011.09.30, Version 0.5.8 (unstable), 7cc17a0cea1d25188c103745a7d0c24375e3a609

* zlib bindings (isaacs)

* Windows supports TTY ANSI escape codes (Bert Belder)

* Debugger improvements (Fedor Indutny)

* crypto: look up SSL errors with ERR_print_errors() (Ben Noordhuis)

* dns callbacks go through MakeCallback now

* Raise an error when a malformed package.json file is found. (Ben Leslie)

* buffers: handle bad length argument in constructor (Ben Noordhuis)

* #1726, unref process.stdout

* Doc improvements (Ben Noordhuis, Fedor Indutny, koichik)

* Upgrade libuv to fe18438


2011.09.16, Version 0.5.7 (unstable), 558241166c4f3c516e5a448e676db0b57119212f

* Upgrade V8 to 3.6.4

* Improve Windows compatibility

* Documentation improvements

* Debugger and REPL improvements (Fedor Indutny)

* Add legacy API support: net.Stream(fd), process.stdout.writable,
  process.stdout.fd

* Fix mkdir EEXIST handling (isaacs)

* Use net_uv instead of net_legacy for stdio

* Do not load readline from util.inspect

* #1673 Fix bug related to V8 context with accessors (Fedor Indutny)

* #1634 util: Fix inspection for Error (koichik)

* #1645 fs: Add positioned file writing feature to fs.WriteStream (Thomas
  Shinnick)

* #1637 fs: Unguarded fs.watchFile cache statWatchers checking fixed (Thomas
  Shinnick)

* #1695 Forward customFds to ChildProcess.spawn

* #1707 Fix hasOwnProperty security problem in querystring (isaacs)

* #1719 Drain OpenSSL error queue


2011.09.08, Version 0.5.6 (unstable)

* #345, #1635, #1648 Documentation improvements (Thomas Shinnick,
  Abimanyu Raja, AJ ONeal, Koichi Kobayashi, Michael Jackson, Logan Smyth,
  Ben Noordhuis)

* #650 Improve path parsing on windows (Bert Belder)

* #752 Remove headers sent check in OutgoingMessage.getHeader()
  (Peter Lyons)

* #1236, #1438, #1506, #1513, #1621, #1640, #1647 Libuv-related bugs fixed
  (Jorge Chamorro Bieling, Peter Bright, Luis Lavena, Igor Zinkovsky)

* #1296, #1612 crypto: Fix BIO's usage. (Koichi Kobayashi)

* #1345 Correctly set socket.remoteAddress with libuv backend (Bert Belder)

* #1429 Don't clobber quick edit mode on windows (Peter Bright)

* #1503 Make libuv backend default on unix, override with `node --use-legacy`

* #1565 Fix fs.stat for paths ending with \ on windows (Igor Zinkovsky)

* #1568 Fix x509 certificate subject parsing (Koichi Kobayashi)

* #1586 Make socket write encoding case-insensitive (Koichi Kobayashi)

* #1591, #1656, #1657 Implement fs in libuv, remove libeio and pthread-win32
  dependency on windows (Igor Zinkovsky, Ben Noordhuis, Ryan Dahl,
  Isaac Schlueter)

* #1592 Don't load-time link against CreateSymbolicLink on windows
  (Peter Bright)

* #1601 Improve API consistency when dealing with the socket underlying a HTTP
  client request (Mikeal Rogers)

* #1610 Remove DigiNotar CA from trusted list (Isaac Schlueter)

* #1617 Added some win32 os functions (Karl Skomski)

* #1624 avoid buffer overrun with 'binary' encoding (Koichi Kobayashi)

* #1633 make Buffer.write() always set _charsWritten (Koichi Kobayashi)

* #1644 Windows: set executables to be console programs (Peter Bright)

* #1651 improve inspection for sparse array (Koichi Kobayashi)

* #1672 set .code='ECONNRESET' on socket hang up errors (Ben Noordhuis)

* Add test case for foaf+ssl client certificate (Niclas Hoyer)

* Added RPATH environment variable to override run-time library paths
  (Ashok Mudukutore)

* Added TLS client-side session resumption support (Sean Cunningham)

* Added additional properties to getPeerCertificate (Nathan Rixham,
  Niclas Hoyer)

* Don't eval repl command twice when an error is thrown (Nathan Rajlich)

* Improve util.isDate() (Nathan Rajlich)

* Improvements in libuv backend and bindings, upgrade libuv to
  bd6066cb349a9b3a1b0d87b146ddaee06db31d10

* Show warning when using lib/sys.js (Maciej Malecki)

* Support plus sign in url protocol (Maciej Malecki)

* Upgrade V8 to 3.6.2


2011.08.26, Version 0.5.5 (unstable), d2d53d4bb262f517a227cc178a1648094ba54c20

* typed arrays, implementation from Plesk

* fix IP multicast on SunOS

* fix DNS lookup order: IPv4 first, IPv6 second (--use-uv only)

* remove support for UNIX datagram sockets (--use-uv only)

* UDP support for Windows (Bert Belder)

* #1572 improve tab completion for objects in the REPL (Nathan Rajlich)

* #1563 fix buffer overflow in child_process module (reported by Dean McNamee)

* #1546 fix performance regression in http module (reported by Brian Geffon)

* #1491 add PBKDF2 crypto support (Glen Low)

* #1447 remove deprecated http.cat() function (Mikeal Rogers)

* #1140 fix incorrect dispatch of vm.runInContext's filename argument
  (Antranig Basman)

* #1140 document vm.runInContext() and vm.createContext() (Antranig Basman)

* #1428 fix os.freemem() on 64 bits freebsd (Artem Zaytsev)

* #1164 make all DNS lookups async, fixes uncatchable exceptions
  (Koichi Kobayashi)

* fix incorrect ssl shutdown check (Tom Hughes)

* various cmake fixes (Tom Hughes)

* improved documentation (Koichi Kobayashi, Logan Smyth, Fedor Indutny,
  Mikeal Rogers, Maciej Małecki, Antranig Basman, Mickaël Delahaye)

* upgrade libuv to commit 835782a

* upgrade V8 to 3.5.8


2011.08.12, Version 0.5.4 (unstable), cfba1f59224ff8602c3fe9145181cad4c6df89a9

* libuv/Windows compatibility improvements

* Build on Microsoft Visual Studio via GYP. Use generate-projects.bat in the
  to build sln files. (Peter Bright, Igor Zinkovsky)

* Make Mikeal's HTTP agent client the default. Use old HTTP client with
  --use-http1

* Fixes https host header default port handling. (Mikeal Rogers)

* #1440 strip byte order marker when loading *.js and *.json files 
  (Ben Noordhuis)

* #1434 Improve util.format() compatibility with browser. (Koichi Kobayashi)

* Provide unchecked uint entry points for integer Buffer.read/writeInt
  methods. (Robert Mustacchi)

* CMake improvements (Tom Huges)

* Upgrade V8 to 3.5.4.


2011.08.01, Version 0.5.3 (unstable), 4585330afef44ddfb6a4054bd9b0f190b352628b

* Fix crypto encryption/decryption with Base64. (SAWADA Tadashi)

* #243 Add an optional length argument to Buffer.write() (koichik)

* #657 convert nonbuffer data to string in fs.writeFile/Sync
  (Daniel Pihlström)

* Add process.features, remove process.useUV (Ben Noordhuis)

* #324 Fix crypto hmac to accept binary keys + add test cases from rfc 2202
  and 4231 (Stefan Bühler)

* Add Socket::bytesRead, Socket::bytesWritten (Alexander Uvarov)

* #572 Don't print result of --eval in CLI (Ben Noordhuis)

* #1223 Fix http.ClientRequest crashes if end() was called twice (koichik)

* #1383 Emit 'close' after all connections have closed (Felix Geisendörfer)

* Add sprintf-like util.format() function (Ben Noordhuis)

* Add support for TLS SNI (Fedor Indutny)

* New http agent implementation. Off by default the command line flag
  --use-http2 will enable it. "make test-http2" will run the tests
	for the new implementation. (Mikeal Rogers)

* Revert AMD compatibility. (isaacs)

* Windows: improvements, child_process support.

* Remove pkg-config file.

* Fix startup time regressions.

* doc improvements


2011.07.22, Version 0.5.2 (unstable), 08ffce1a00dde1199174b390a64a90b60768ddf5

* libuv improvements; named pipe support

* #1242 check for SSL_COMP_get_compression_methods() (Ben Noordhuis)

* #1348 remove require.paths (isaacs)

* #1349 Delimit NODE_PATH with ; on Windows (isaacs)

* #1335 Remove EventEmitter from C++

* #1357 Load json files with require() (isaacs)

* #1374 fix setting ServerResponse.statusCode in writeHead (Trent Mick)

* Fixed: GC was being run too often.

* Upgrade V8 to 3.4.14

* doc improvements


2011.07.14, Version 0.5.1 (unstable), f8bfa54d0fa509f9242637bef2869a1b1e842ec8

* #1233 Fix os.totalmem on FreeBSD amd64 (Artem Zaytsev)

* #1149 IDNA and Punycode support in url.parse
  (Jeremy Selier, Ben Noordhuis, isaacs)

* Export $CC and $CXX to uv and V8's build systems

* Include pthread-win32 static libraries in build (Igor Zinkovsky)

* #1199, #1094 Fix fs can't handle large file on 64bit platform (koichik)

* #1281 Make require a public member of module (isaacs)

* #1303 Stream.pipe returns the destination (Elijah Insua)

* #1229 Addons should not -DEV_MULTIPLICITY=0 (Brian White)

* libuv backend improvements

* Upgrade V8 to 3.4.10


2011.07.05, Version 0.5.0 (unstable), ae7ed8482ea7e53c59acbdf3cf0e0a0ae9d792cd

* New non-default libuv backend to support IOCP on Windows.
  Use --use-uv to enable.

* deprecate http.cat

* docs improved.

* add child_process.fork

* add fs.utimes() and fs.futimes() support (Ben Noordhuis)

* add process.uptime() (Tom Huges)

* add path.relative (Tony Huang)

* add os.getNetworkInterfaces()

* add remoteAddress and remotePort for client TCP connections
  (Brian White)

* add secureOptions flag, setting ciphers,
  SSL_OP_CRYPTOPRO_TLSEXT_BUG to TLS (Theo Schlossnagle)

* add process.arch (Nathan Rajlich)

* add reading/writing of floats and doubles from/to buffers (Brian White)

* Allow script to be read from stdin

* #477 add Buffer::fill method to do memset (Konstantin Käfer)

* #573 Diffie-Hellman support to crypto module (Håvard Stranden)

* #695 add 'hex' encoding to buffer (isaacs)

* #851 Update how REPLServer uses contexts (Ben Weaver)

* #853 add fs.lchow, fs.lchmod, fs.fchmod, fs.fchown (isaacs)

* #889 Allow to remove all EventEmitter listeners at once
  (Felix Geisendörfer)

* #926 OpenSSL NPN support (Fedor Indutny)

* #955 Change ^C handling in REPL (isaacs)

* #979 add support for Unix Domain Sockets to HTTP (Mark Cavage)

* #1173 #1170 add AMD, asynchronous module definition (isaacs)

* DTrace probes: support X-Forwarded-For (Dave Pacheco)


2011.08.17, Version 0.4.11 (stable)
=======
2011.09.15, Version 0.4.12 (stable)

* Improve docs

* #1563 overflow in ChildProcess custom_fd.

* #1569, parse error on multi-line HTTP headers. (Ben Noordhuis)

* #1586 net: Socket write encoding case sensitivity (koichik)

* #1610 Remove DigiNotar CA from trusted list (isaacs)

* #1624 buffer: Avoid overrun with 'binary' encoding. (koichik)

* #1633 buffer: write() should always set _charsWritten. (koichik)

* #1707 hasOwnProperty usage security hole in querystring (isaacs)

* #1719 Drain OpenSSL error queue

* Fix error reporting in net.Server.listen


2011.08.17, Version 0.4.11 (stable), a745d19ce7d1c0e3778371af4f0346be70cf2c8e
>>>>>>> ff942c6b

* #738 Fix crypto encryption/decryption with Base64. (SAWADA Tadashi)

* #1202 net.createConnection defer DNS lookup error events to next tick
  (Ben Noordhuis)

* #1374 fix setting ServerResponse.statusCode in writeHead (Trent Mick)

* #1417 Fix http.ClientRequest crashes if end() was called twice

* #1497 querystring: Replace 'in' test with 'hasOwnProperty' (isaacs)

* #1546 http perf improvement

* fix memleak in libeio (Tom Hughes)

* cmake improvements (Tom Hughes)

* node_net.cc: fix incorrect sizeof() (Tom Hughes)

* Windows/cygwin: no more GetConsoleTitleW errors on XP (Bert Belder)

* Doc improvments (koichik, Logan Smyth, Ben Noordhuis, Arnout Kazemier)


2011.07.19, Version 0.4.10 (stable)

* #394 Fix Buffer drops last null character in UTF-8

* #829 Backport r8577 from V8 (Ben Noordhuis)

* #877 Don't wait for HTTP Agent socket pool to establish connections. 

* #915 Find kqueue on FreeBSD correctly (Brett Kiefer) 

* #1085 HTTP: Fix race in abort/dispatch code (Stefan Rusu)

* #1274 debugger improvement (Yoshihiro Kikuchi)

* #1291 Properly respond to HEAD during end(body) hot path (Reid Burke)

* #1304 TLS: Fix race in abort/connection code (Stefan Rusu)

* #1360 Allow _ in url hostnames.

* Revert 37d529f8 - unbreaks debugger command parsing.

* Bring back global execScript

* Doc improvements


2011.06.29, Version 0.4.9 (stable)

* Improve documentation

* #1095 error handling bug in stream.pipe() (Felix Geisendörfer)

* #1097 Fix a few leaks in node_crypto.cc (Ben Noordhuis)

* #562 #1078 Parse file:// urls properly (Ryan Petrello)

* #880 Option to disable SSLv2 (Jérémy Lal)

* #1087 Disabling SSL compression disabled with early OpenSSLs.

* #1144 debugger: don't allow users to input non-valid commands
  (Siddharth Mahendraker)

* Perf improvement for util.inherits

* #1166 Support for signature verification with RSA/DSA public keys
  (Mark Cavage)

* #1177 Remove node_modules lookup optimization to better support
  nested project structures (Mathias Buus)

* #1203 Add missing scope.Close to fs.sendfileSync

* #1187 Support multiple 'link' headers

* #1196 Fix -e/--eval can't load module from node_modules (Koichi Kobayashi)

* Upgrade V8 to 3.1.8.25, upgrade http-parser.


2011.05.20, Version 0.4.8 (stable), 7dd22c26e4365698dc3efddf138c4d399cb912c8

* #974 Properly report traceless errors (isaacs)

* #983 Better JSON.parse error detection in REPL (isaacs)

* #836 Agent socket errors bubble up to req only if req exists

* #1041 Fix event listener leak check timing (koichik)

*	#1038 Fix dns.resolve() with 'PTR' throws Error: Unknown type "PTR"
  (koichik)

* #1073 Share SSL context between server connections (Fedor Indutny)

* Disable compression with OpenSSL. Improves memory perf.

* Implement os.totalmem() and os.freemem() for SunOS (Alexandre Marangone)

* Fix a special characters in URL regression (isaacs)

* Fix idle timeouts in HTTPS (Felix Geisendörfer)

* SlowBuffer.write() with 'ucs2' throws ReferenceError. (koichik)

* http.ServerRequest 'close' sometimes gets an error argument
  (Felix Geisendörfer)

* Doc improvements

* cleartextstream.destroy() should close(2) the socket. Previously was being
	mapped to a shutdown(2) syscall.

* No longer compile out asserts and debug statements in normal build.

* Debugger improvements.

* Upgrade V8 to 3.1.8.16.


2011.04.22, Version 0.4.7 (stable)

* Don't emit error on ECONNRESET from read() #670

* Fix: Multiple pipes to the same stream were broken #929
  (Felix Geisendörfer)

* URL parsing/formatting corrections #954 (isaacs)

* make it possible to do repl.start('', stream) (Wade Simmons)

* Add os.loadavg for SunOS (Robert Mustacchi)

* Fix timeouts with floating point numbers #897 (Jorge Chamorro Bieling)

* Improve docs.


2011.04.13, Version 0.4.6 (stable)

* Don't error on ENOTCONN from shutdown() #670

* Auto completion of built-in debugger suggests prefix match rather than
	partial match. (koichik)

* circular reference in vm modules. #822 (Jakub Lekstan)

* http response.readable should be false after 'end' #867 (Abe Fettig)

* Implement os.cpus() and os.uptime() on Solaris (Scott McWhirter)

* fs.ReadStream: Allow omission of end option for range reads #801
	(Felix Geisendörfer)

* Buffer.write() with UCS-2 should not be write partial char
	#916 (koichik)

* Pass secureProtocol through on tls.Server creation (Theo Schlossnagle)

* TLS use RC4-SHA by default

* Don't strangely drop out of event loop on HTTPS client uploads #892

* Doc improvements

* Upgrade v8 to 3.1.8.10


2011.04.01, Version 0.4.5 (stable)

* Fix listener leak in stream.pipe() (Mikeal Rogers)

* Retain buffers in fs.read/write() GH-814 (Jorge Chamorro Bieling)

* TLS performance improvements

* SlowBuffer.prototype.slice bug GH-843

* process.stderr.write should return true

* Immediate pause/resume race condition GH-535 (isaacs)

* Set default host header properly GH-721 (isaacs)

* Upgrade V8 to 3.1.8.8


2011.03.26, Version 0.4.4 (stable), 25122b986a90ba0982697b7abcb0158c302a1019

* CryptoStream.end shouldn't throw if not writable GH-820

* Drop out if connection destroyed before connect() GH-819

* expose https.Agent

* Correctly setsid in tty.open GH-815

* Bug fix for failed buffer construction

* Added support for removing .once listeners (GH-806)

* Upgrade V8 to 3.1.8.5


2011.03.18, Version 0.4.3 (stable), c095ce1a1b41ca015758a713283bf1f0bd41e4c4

* Don't decrease server connection counter again if destroy() is called more
	than once GH-431 (Andreas Reich, Anders Conbere)

* Documentation improvements (koichik)

* Fix bug with setMaxListeners GH-682

* Start up memory footprint improvement. (Tom Hughes)

* Solaris improvements.

* Buffer::Length(Buffer*) should not invoke itself recursively GH-759 (Ben
  Noordhuis)

* TLS: Advertise support for client certs GH-774 (Theo Schlossnagle)

* HTTP Agent bugs: GH-787, GH-784, GH-803.

* Don't call GetMemoryUsage every 5 seconds.

* Upgrade V8 to 3.1.8.3


2011.03.02, Version 0.4.2 (stable), 39280e1b5731f3fcd8cc42ad41b86cdfdcb6d58b

* Improve docs.

* Fix process.on edge case with signal event (Alexis Sellier)

* Pragma HTTP header comma separation

* In addition to 'aborted' emit 'close' from incoming requests
  (Felix Geisendörfer)

* Fix memleak in vm.runInNewContext

* Do not cache modules that throw exceptions (Felix Geisendörfer)

* Build system changes for libnode (Aria Stewart)

* Read up the prototype of the 'env' object. (Nathan Rajlich)

* Add 'close' and 'aborted' events to Agent responses

* http: fix missing 'drain' events (Russell Haering)

* Fix process.stdout.end() throws ENOTSOCK error. (Koichi Kobayashi)

* REPL bug fixes (isaacs)

* node_modules folders should be highest priority (isaacs)

* URL parse more safely (isaacs)

* Expose errno with a string for dns/cares (Felix Geisendörfer)

* Fix tty.setWindowSize

* spawn: setuid after chdir (isaacs)

* SIGUSR1 should break the VM without delay

* Upgrade V8 to 3.1.8.


2011.02.19, Version 0.4.1 (stable), e8aef84191bc2c1ba2bcaa54f30aabde7f03769b

* Fixed field merging with progressive fields on writeHead()
  (TJ Holowaychuk)

* Make the repl respect node_modules folders (isaacs)

* Fix for DNS fail in HTTP request (Richard Rodger)

* Default to port 80 for http.request and http.get.

* Improve V8 support for Cygwin (Bert Belder)

* Fix fs.open param parsing. (Felix Geisendörfer)

* Fixed null signal.

* Fix various HTTP and HTTPS bugs

* cmake improvements (Tom Hughes)

* Fix: TLS sockets should not be writable after 'end'

* Fix os.cpus() on cygwin (Brian White)

* MinGW: OpenSSL support (Bert Belder)

* Upgrade V8 to 3.1.5, libev to 4.4.


2011.02.10, Version 0.4.0 (stable)

* require() improvements (isaacs)
  - understand package.json (isaacs)
  - look for 'node_modules' dir

* cmake fixes (Daniel Gröber)

* http: fix buffer writes to outgoing messages (Russell Haering)

* Expose UCS-2 Encoding (Konstantin Käfer)

* Support strings for octal modes (isaacs)

* Support array-ish args to Buffer ctor (isaacs)

* cygwin and mingw improvements (Bert Belder)

* TLS improvements

* Fewer syscalls during require (Bert Belder, isaacs)

* More DTrace probes (Bryan Cantrill,  Robert Mustacchi)

* 'pipe' event on pipe() (Mikeal Rogers)

* CRL support in TLS (Theo Schlossnagle)

* HTTP header manipulation methods (Tim Caswell, Charlie Robbins)

* Upgrade V8 to 3.1.2


2011.02.04, Version 0.3.8 (unstable)

* Add req.abort() for client side requests.

* Add exception.code for easy testing:
  Example: if (err.code == 'EADDRINUSE');

* Add process.stderr.

* require.main is the main module. (Isaac Schlueter)

* dgram: setMulticastTTL, setMulticastLoopback and addMembership.
  (Joe Walnes)

* Fix throttling in TLS connections

* Add socket.bufferSize

* MinGW improvements (Bert Belder)

* Upgrade V8 to 3.1.1

2011.01.27, Version 0.3.7 (unstable)

* Expose agent in http and https client. (Mikeal Rogers)

* Fix bug in http request's end method. (Ali Farhadi)

* MinGW: better net support (Bert Belder)

* fs.open should set FD_CLOEXEC

* DTrace probes (Bryan Cantrill)

* REPL fixes and improvements (isaacs, Bert Belder)

* Fix many bugs with legacy http.Client interface

* Deprecate process.assert. Use require('assert').ok

* Add callback parameter to socket.setTimeout(). (Ali Farhadi)

* Fixing bug in http request default encoding (Ali Farhadi)

* require: A module ID with a trailing slash must be a dir.
  (isaacs)

* Add ext_key_usage to getPeerCertificate (Greg Hughes)

* Error when child_process.exec hits maxBuffer.

* Fix option parsing in tls.connect()

* Upgrade to V8 3.0.10


2011.01.21, Version 0.3.6 (unstable), bb3e71466e5240626d9d21cf791fe43e87d90011

* REPL and other improvements on MinGW (Bert Belder)

* listen/bind errors should close net.Server

* New HTTP and HTTPS client APIs

* Upgrade V8 to 3.0.9


2011.01.16, Version 0.3.5 (unstable), b622bc6305e3c675e0edfcdbaa387d849ad0bba0

* Built-in debugger improvements.

* Add setsid, setuid, setgid options to child_process.spawn
  (Isaac Schlueter)

* tty module improvements.

* Upgrade libev to 4.3, libeio to latest, c-ares to 1.7.4

* Allow third party hooks before main module load.
  (See 496be457b6a2bc5b01ec13644b9c9783976159b2)

* Don't stat() on cached modules. (Felix Geisendörfer)


2011.01.08, Version 0.3.4 (unstable)

* Primordial mingw build (Bert Belder)

* HTTPS server

* Built in debugger 'node debug script.js' 

* realpath files during module load (Mihai Călin Bazon)

* Rename net.Stream to net.Socket (existing name will continue to be
  supported)

* Fix process.platform


2011.01.02, Version 0.3.3 (unstable), 57544ba1c54c7d0da890317deeb73076350c5647

* TLS improvements.

* url.parse(url, true) defaults query field to {} (Jeremy Martin)

* Upgrade V8 to 3.0.4

* Handle ECONNABORT properly (Theo Schlossnagle)

* Fix memory leaks (Tom Hughes)

* Add os.cpus(), os.freemem(), os.totalmem(), os.loadavg() and other
  functions for OSX, Linux, and Cygwin. (Brian White)

* Fix REPL syntax error bug (GH-543), improve how REPL commands are
  evaluated.

* Use process.stdin instead of process.openStdin().

* Disable TLS tests when node doesn't have OpenSSL.


2010.12.16, Version 0.3.2 (unstable), 4bb914bde9f3c2d6de00853353b6b8fc9c66143a

* Rip out the old (broken) TLS implementation introduce new tested
  implementation and API. See docs. HTTPS not supported in this release.

* Introduce 'os' and 'tty' modules.

* Callback parameters for socket.write() and socket.connect().

* Support CNAME lookups in DNS module. (Ben Noordhuis)

* cmake support (Tom Hughes)

* 'make lint'

* oprofile support (./configure --oprofile)

* Lots of bug fixes, including:
  - Memory leak in ChildProcess:Spawn(). (Tom Hughes)
  - buffer.slice(0, 0)
  - Global variable leaks
  - clearTimeouts calling multiple times (Michael W)
  - utils.inspect's detection of circular structures (Tim Cooijmans)
  - Apple's threaded write()s bug (Jorge Chamorro Bieling)
  - Make sure raw mode is disabled when exiting a terminal-based REPL.
    (Brian White)

* Deprecate process.compile, process.ENV

* Upgrade V8 to 3.0.3, upgrade http-parser.


2010.11.16, Version 0.3.1 (unstable), ce9a54aa1fbf709dd30316af8a2f14d83150e947

* TLS improvements (Paul Querna)
  - Centralize error handling in SecureStream
  - Add SecurePair for handling of a ssl/tls stream.

* New documentation organization (Micheil Smith)

* allowHalfOpen TCP connections disabled by default.

* Add C++ API for constructing fast buffer from string

* Move idle timers into its own module

* Gracefully handle EMFILE and server.maxConnections

* make "node --eval" eval in the global scope.
  (Jorge Chamorro Bieling)

* Let exit listeners know the exit code (isaacs)

* Handle cyclic links smarter in fs.realpath (isaacs)

* Remove node-repl (just use 'node' without args)

* Rewrite libeio After callback to use req->result instead of req->errorno
  for error checking (Micheil Smith)

* Remove warning about deprecating 'sys' - too aggressive

* Make writes to process.env update the real environment. (Ben Noordhuis)

* Set FD_CLOEXEC flag on stdio FDs before spawning. (Guillaume Tuton)

* Move ev_loop out of javascript

* Switch \n with \r\n for all strings printed out.

* Added support for cross compilation (Rasmus Andersson)

* Add --profile flag to configure script, enables gprof profiling.
  (Ben Noordhuis)

* writeFileSync could exhibit pathological behavior when a buffer
  could not be written to the file in a single write() call.

* new path.join behavior (isaacs)
  - Express desired path.join behavior in tests.
  - Update fs.realpath to reflect new path.join behavior
  - Update url.resolve() to use new path.join behavior.

* API: Move process.binding('evals') to require('vm')

* Fix V8 build on Cygwin (Bert Belder)

* Add ref to buffer during fs.write and fs.read

* Fix segfault on test-crypto

* Upgrade http-parser to latest and V8 to 2.5.3


2010.10.23, Version 0.3.0 (unstable) 1582cfebd6719b2d2373547994b3dca5c8c569c0

* Bugfix: Do not spin on accept() with EMFILE

* Improvements to readline.js (Trent Mick, Johan Euphrosine, Brian White)

* Safe constructors (missing 'new' doesn't segfault)

* Fix process.nextTick so thrown errors don't confuse it.
  (Benjamin Thomas)

* Allow Strings for ports on net.Server.listen (Bradley Meck)

* fs bugfixes (Tj Holowaychuk, Tobie Langel, Marco Rogers, isaacs)

* http bug fixes (Fedor Indutny, Mikeal Rogers) 

* Faster buffers; breaks C++ API (Tim-Smart, Stéphan Kochen)

* crypto, tls improvements (Paul Querna)

* Add lfs flags to node addon script

* Simpler querystring parsing; breaks API (Peter Griess)

* HTTP trailers (Mark Nottingham)

* http 100-continue support (Mark Nottingham)

* Module system simplifications (Herbert Vojčík, isaacs, Tim-Smart)
  - remove require.async
  - remove registerExtension, add .extensions
  - expose require.resolve
  - expose require.cache
  - require looks in  node_modules folders

* Add --eval command line option (TJ Holowaychuk)

* Commas last in sys.inspect

* Constants moved from process object to require('constants')

* Fix parsing of linux memory (Vitali Lovich)

* inspect shows function names (Jorge Chamorro Bieling)

* uncaughtException corner cases (Felix Geisendörfer)

* TCP clients now buffer writes before connection

* Rename sys module to 'util' (Micheil Smith)

* Properly set stdio handlers to blocking on SIGTERM and SIGINT
  (Tom Hughes)

* Add destroy methods to HTTP messages

* base64 improvements (isaacs, Jorge Chamorro Bieling)

* API for defining REPL commands (Sami Samhuri)

* child_process.exec timeout fix (Aaron Heckmann)

* Upgrade V8 to 2.5.1, Libev to 4.00, libeio, http-parser


2010.08.20, Version 0.2.0, 9283e134e558900ba89d9a33c18a9bdedab07cb9

* process.title support for FreeBSD, Macintosh, Linux

* Fix OpenSSL 100% CPU usage on error (Illarionov Oleg)

* Implement net.Server.maxConnections.

* Fix process.platform, add process.version.

* Add --without-snapshot configure option.

* Readline REPL improvements (Trent Mick)

* Bug fixes.

* Upgrade V8 to 2.3.8


2010.08.13, Version 0.1.104

* Various bug fixes (console, querystring, require)

* Set cwd for child processes (Bert Belder)

* Tab completion for readline (Trent Mick)

* process.title getter/setter for OSX, Linux, Cygwin.
	(Rasmus Andersson, Bert Belder)

* Upgrade V8 to 2.3.6


2010.08.04, Version 0.1.103, 0b925d075d359d03426f0b32bb58a5e05825b4ea

* Implement keep-alive for http.Client (Mikeal Rogers)

* base64 fixes. (Ben Noordhuis)

* Fix --debug-brk (Danny Coates)

* Don't let path.normalize get above the root. (Isaac Schlueter)

* Allow signals to be used with process.on in addition to
  process.addListener. (Brian White)

* Globalize the Buffer object

* Use kqueue on recent macintosh builds

* Fix addrlen for unix_dgram sockets (Benjamin Kramer)

* Fix stats.isDirectory() and friends (Benjamin Kramer)

* Upgrade http-parser, V8 to 2.3.5


2010.07.25, Version 0.1.102, 2a4568c85f33869c75ff43ccd30f0ec188b43eab

* base64 encoding for Buffers.

* Buffer support for Cipher, Decipher, Hmac, Sign and Verify
  (Andrew Naylor)

* Support for reading byte ranges from files using fs.createReadStream.
  (Chandra Sekar)

* Fix Buffer.toString() on 0-length slices. (Peter Griess)

* Cache modules based on filename rather than ID (Isaac Schlueter)

* querystring improvments (Jan Kassens, Micheil Smith)

* Support DEL in the REPL. (Jérémy Lal)

* Upgrade http-parser, upgrade V8 to 2.3.2


2010.07.16, Version 0.1.101, 0174ceb6b24caa0bdfc523934c56af9600fa9b58

* Added env to child_process.exec (Сергей Крыжановский)

* Allow modules to optionally be loaded in separate contexts
  with env var NODE_MODULE_CONTEXTS=1.

* setTTL and setBroadcast for dgram (Matt Ranney)

* Use execPath for default NODE_PATH, not installPrefix
  (Isaac Schlueter)

* Support of console.dir + console.assert (Jerome Etienne)

* on() as alias to addListener()

* Use javascript port of Ronn to build docs (Jérémy Lal)

* Upgrade V8 to 2.3.0


2010.07.03, Version 0.1.100, a6b8586e947f9c3ced180fe68c233d0c252add8b

* process.execPath (Marshall Culpepper)

* sys.pump (Mikeal Rogers)

* Remove ini and mjsunit libraries.

* Introduce console.log() and friends.

* Switch order of arguments for Buffer.write (Blake Mizerany)

* On overlapping buffers use memmove (Matt Ranney)

* Resolve .local domains with getaddrinfo()

* Upgrade http-parser, V8 to 2.2.21


2010.06.21, Version 0.1.99, a620b7298f68f68a855306437a3b60b650d61d78 

* Datagram sockets (Paul Querna)

* fs.writeFile could not handle utf8 (Felix Geisendörfer)
  and now accepts Buffers (Aaron Heckmann)

* Fix crypto memory leaks.

* A replacement for decodeURIComponent that doesn't throw.
  (Isaac Schlueter)

* Only concatenate some incoming HTTP headers. (Peter Griess)

* Upgrade V8 to 2.2.18


2010.06.11, Version 0.1.98, 10d8adb08933d1d4cea60192c2a31c56d896733d

* Port to Windows/Cygwin (Raffaele Sena)

* File descriptor passing on unix sockets. (Peter Griess)

* Simple, builtin readline library. REPL is now entered by
  executing "node" without arguments.

* Add a parameter to spawn() that sets the child's stdio file
  descriptors. (Orlando Vazquez)

* Upgrade V8 to 2.2.16, http-parser fixes, upgrade c-ares to 1.7.3.


2010.05.29, Version 0.1.97, 0c1aa36835fa6a3557843dcbc6ed6714d353a783

* HTTP throttling: outgoing messages emit 'drain' and write() returns false
  when send buffer is full.

* API: readFileSync without encoding argument now returns a Buffer

* Improve Buffer C++ API; addons now compile with debugging symbols.

* Improvements to  path.extname() and REPL; add fs.chown().

* fs.ReadStream now emits buffers, fs.readFileSync returns buffers.

* Bugfix: parsing HTTP responses to HEAD requests.

* Port to OpenBSD.

* Upgrade V8 to 2.2.12, libeio, http-parser.


2010.05.21, Version 0.1.96, 9514a4d5476225e8c8310ce5acae2857033bcaaa

* Thrown errors in http and socket call back get bubbled up.

* Add fs.fsync (Andrew Johnston)

* Bugfix: signal unregistering (Jonas Pfenniger)

* Added better error messages for async and sync fs calls with paths
  (TJ Holowaychuk)

* Support arrays and strings in buffer constructor.
  (Felix Geisendörfer)

* Fix errno reporting in DNS exceptions.

* Support buffers in fs.WriteStream.write.

* Bugfix: Safely decode a utf8 streams that are broken on a multbyte
  character (http and net). (Felix Geisendörfer)

* Make Buffer's C++ constructor public.

* Deprecate sys.p()

* FIX path.dirname('/tmp') => '/'. (Jonathan Rentzsch)


2010.05.13, Version 0.1.95, 0914d33842976c2c870df06573b68f9192a1fb7a

* Change GC idle notify so that it runs alongside setInterval

* Install node_buffer.h on make install

* fs.readFile returns Buffer by default (Tim Caswell)

* Fix error reporting in child_process callbacks

* Better logic for testing if an argument is a port

* Improve error reporting (single line "node.js:176:9" errors)

* Bugfix: Some http responses being truncated (appeared in 0.1.94)

* Fix long standing net idle timeout bugs. Enable 2 minute timeout
  by default in HTTP servers.

* Add fs.fstat (Ben Noordhuis)

* Upgrade to V8 2.2.9


2010.05.06, Version 0.1.94, f711d5343b29d1e72e87107315708e40951a7826

* Look in /usr/local/lib/node for modules, so that there's a way 
  to install modules globally (Issac Schlueter)

* SSL improvements (Rhys Jones, Paulo Matias)

* Added c-ares headers for linux-arm (Jonathan Knezek)

* Add symbols to release build

* HTTP upgrade improvements, docs (Micheil Smith)

* HTTP server emits 'clientError' instead of printing message

* Bugfix: Don't emit 'error' twice from http.Client

* Bugfix: Ignore SIGPIPE

* Bugfix: destroy() instead of end() http connection at end of
  pipeline

* Bugfix: http.Client may be prematurely released back to the 
  free pool.  (Thomas Lee)

* Upgrade V8 to 2.2.8


2010.04.29, Version 0.1.93, 557ba6bd97bad3afe0f9bd3ac07efac0a39978c1

  * Fixed no 'end' event on long chunked HTTP messages
    http://github.com/ry/node/issues/#issue/77

  * Remove legacy modules http_old and tcp_old

  * Support DNS MX queries (Jérémy Lal)

  * Fix large socket write (tlb@tlb.org)

  * Fix child process exit codes (Felix Geisendörfer)

  * Allow callers to disable PHP/Rails style parameter munging in
    querystring.stringify (Thomas Lee)

  * Upgrade V8 to 2.2.6


2010.04.23, Version 0.1.92, caa828a242f39b6158084ef4376355161c14fe34

  * OpenSSL support. Still undocumented (see tests). (Rhys Jones)

  * API: Unhandled 'error' events throw.

  * Script class with eval-function-family in binding('evals') plus tests.
    (Herbert Vojcik)

  * stream.setKeepAlive (Julian Lamb)

  * Bugfix: Force no body on http 204 and 304

  * Upgrade Waf to 1.5.16, V8 to 2.2.4.2


2010.04.15, Version 0.1.91, 311d7dee19034ff1c6bc9098c36973b8d687eaba

  * Add incoming.httpVersion

  * Object.prototype problem with C-Ares binding

  * REPL can be run from multiple different streams. (Matt Ranney)

  * After V8 heap is compact, don't use a timer every 2 seconds.

  * Improve nextTick implementation.

  * Add primative support for Upgrading HTTP connections.
    (See commit log for docs 760bba5)

  * Add timeout and maxBuffer options to child_process.exec

  * Fix bugs.

  * Upgrade V8 to 2.2.3.1


2010.04.09, Version 0.1.90, 07e64d45ffa1856e824c4fa6afd0442ba61d6fd8

  * Merge writing of networking system (net2)
   - New Buffer object for binary data.
   - Support UNIX sockets, Pipes
   - Uniform stream API
   - Currently no SSL
   - Legacy modules can be accessed at 'http_old' and 'tcp_old'

  * Replace udns with c-ares. (Krishna Rajendran)

  * New documentation system using Markdown and Ronn
    (Tim Caswell, Micheil Smith)

  * Better idle-time GC

  * Countless small bug fixes.

  * Upgrade V8 to 2.2.X, WAF 1.5.15


2010.03.19, Version 0.1.33, 618296ef571e873976f608d91a3d6b9e65fe8284

  * Include lib/ directory in node executable. Compile on demand.

  * evalcx clean ups (Isaac Z. Schlueter, Tim-Smart)

  * Various fixes, clean ups

  * V8 upgraded to 2.1.5


2010.03.12, Version 0.1.32, 61c801413544a50000faa7f58376e9b33ba6254f

  * Optimize event emitter for single listener

  * Add process.evalcx, require.registerExtension (Tim Smart)

  * Replace --cflags with --vars

  * Fix bugs in fs.create*Stream (Felix Geisendörfer)

  * Deprecate process.mixin, process.unloop

  * Remove the 'Error: (no message)' exceptions, print stack
    trace instead

  * INI parser bug fixes (Isaac Schlueter)

  * FreeBSD fixes (Vanilla Hsu)

  * Upgrade to V8 2.1.3, WAF 1.5.14a, libev


2010.03.05, Version 0.1.31, 39b63dfe1737d46a8c8818c92773ef181fd174b3

  * API: - Move process.watchFile into fs module
         - Move process.inherits to sys

  * Improve Solaris port

  * tcp.Connection.prototype.write now returns boolean to indicate if
    argument was flushed to the kernel buffer.

  * Added fs.link, fs.symlink, fs.readlink, fs.realpath
    (Rasmus Andersson)

  * Add setgid,getgid (James Duncan)

  * Improve sys.inspect (Benjamin Thomas)

  * Allow passing env to child process (Isaac Schlueter)

  * fs.createWriteStream, fs.createReadStream (Felix Geisendörfer)

  * Add INI parser (Rob Ellis)

  * Bugfix: fs.readFile handling encoding (Jacek Becela)

  * Upgrade V8 to 2.1.2


2010.02.22, Version 0.1.30, bb0d1e65e1671aaeb21fac186b066701da0bc33b

  * Major API Changes

    - Promises removed. See
      http://groups.google.com/group/nodejs/msg/426f3071f3eec16b
      http://groups.google.com/group/nodejs/msg/df199d233ff17efa
      The API for fs was

         fs.readdir("/usr").addCallback(function (files) {
           puts("/usr files: " + files);
         });

      It is now

         fs.readdir("/usr", function (err, files) {
           if (err) throw err;
           puts("/usr files: " + files);
         });

    - Synchronous fs operations exposed, use with care.

    - tcp.Connection.prototype.readPause() and readResume()
      renamed to pause() and resume()

    - http.ServerResponse.prototype.sendHeader() renamed to
      writeHeader(). Now accepts reasonPhrase.

  * Compact garbage on idle.

  * Configurable debug ports, and --debug-brk (Zoran Tomicic)

  * Better command line option parsing (Jeremy Ashkenas)

  * Add fs.chmod (Micheil Smith), fs.lstat (Isaac Z. Schlueter)

  * Fixes to process.mixin (Rasmus Andersson, Benjamin Thomas)

  * Upgrade V8 to 2.1.1


2010.02.17, Version 0.1.29, 87d5e5b316a4276bcf881f176971c1a237dcdc7a

  * Major API Changes
    - Remove 'file' module
    - require('posix') -----------------> require('fs')
    - fs.cat ---------------------------> fs.readFile
    - file.write -----------------------> fs.writeFile
    - TCP 'receive' event --------------> 'data'
    - TCP 'eof' event ------------------> 'end'
    - TCP send() -----------------------> write()
    - HTTP sendBody() ------------------> write()
    - HTTP finish() --------------------> close()
    - HTTP 'body' event ----------------> 'data'
    - HTTP 'complete' event ------------> 'end'
    - http.Client.prototype.close() (formerly finish()) no longer
      takes an argument. Add the 'response' listener manually.
    - Allow strings for the flag argument to fs.open
      ("r", "r+", "w", "w+", "a", "a+")

  * Added multiple arg support for sys.puts(), print(), etc.
    (tj@vision-media.ca)

  * sys.inspect(Date) now shows the date value (Mark Hansen)

  * Calculate page size with getpagesize for armel (Jérémy Lal)

  * Bugfix: stderr flushing.

  * Bugfix: Promise late chain (Yuichiro MASUI)

  * Bugfix: wait() on fired promises
    (Felix Geisendörfer, Jonas Pfenniger)

  * Bugfix: Use InstanceTemplate() instead of PrototypeTemplate() for
    accessor methods. Was causing a crash with Eclipse debugger.
    (Zoran Tomicic)

  * Bugfix: Throw from connection.connect if resolving.
    (Reported by James Golick)


2010.02.09, Version 0.1.28, 49de41ef463292988ddacfb01a20543b963d9669

  * Use Google's jsmin.py which can be used for evil.

  * Add posix.truncate()

  * Throw errors from server.listen()

  * stdio bugfix (test by Mikeal Rogers)

  * Module system refactor (Felix Geisendörfer, Blaine Cook)

  * Add process.setuid(), getuid() (Michael Carter)

  * sys.inspect refactor (Tim Caswell)

  * Multipart library rewrite (isaacs)


2010.02.03, Version 0.1.27, 0cfa789cc530848725a8cb5595224e78ae7b9dd0

  * Implemented __dirname (Felix Geisendörfer)

  * Downcase process.ARGV, process.ENV, GLOBAL
    (now process.argv, process.env, global)

  * Bug Fix: Late promise promise callbacks firing
    (Felix Geisendörfer, Jonas Pfenniger)

  * Make assert.AssertionError instance of Error

  * Removed inline require call for querystring
    (self@cloudhead.net)

  * Add support for MX, TXT, and SRV records in DNS module.
    (Blaine Cook)

  * Bugfix: HTTP client automatically reconnecting

  * Adding OS X .dmg build scripts. (Standa Opichal)

  * Bugfix: ObjectWrap memory leak

  * Bugfix: Multipart handle Content-Type headers with charset
    (Felix Geisendörfer)

  * Upgrade http-parser to fix header overflow attack.

  * Upgrade V8 to 2.1.0

  * Various other bug fixes, performance improvements.


2010.01.20, Version 0.1.26, da00413196e432247346d9e587f8c78ce5ceb087

  * Bugfix, HTTP eof causing crash (Ben Williamson)

  * Better error message on SyntaxError

  * API: Move Promise and EventEmitter into 'events' module

  * API: Add process.nextTick()

  * Allow optional params to setTimeout, setInterval
    (Micheil Smith)

  * API: change some Promise behavior (Felix Geisendörfer)
    - Removed Promise.cancel()
    - Support late callback binding
    - Make unhandled Promise errors throw an exception

  * Upgrade V8 to 2.0.6.1

  * Solaris port (Erich Ocean)


2010.01.09, Version 0.1.25, 39ca93549af91575ca9d4cbafd1e170fbcef3dfa

  * sys.inspect() improvements (Tim Caswell)

  * path module improvements (isaacs, Benjamin Thomas)

  * API: request.uri -> request.url
    It is no longer an object, but a string. The 'url' module
    was addded to parse that string. That is, node no longer
    parses the request URL automatically.

       require('url').parse(request.url)

    is roughly equivlent to the old request.uri object.
    (isaacs)

  * Bugfix: Several libeio related race conditions.

  * Better errors for multipart library (Felix Geisendörfer)

  * Bugfix: Update node-waf version to 1.5.10

  * getmem for freebsd (Vanilla Hsu)


2009.12.31, Version 0.1.24, 642c2773a7eb2034f597af1cd404b9e086b59632

  * Bugfix: don't chunk responses to HTTP/1.0 clients, even if
    they send Connection: Keep-Alive (e.g. wget)

  * Bugfix: libeio race condition

  * Bugfix: Don't segfault on unknown http method

  * Simplify exception reporting

  * Upgrade V8 to 2.0.5.4


2009.12.22, Version 0.1.23, f91e347eeeeac1a8bd6a7b462df0321b60f3affc

  * Bugfix: require("../blah") issues (isaacs)

  * Bugfix: posix.cat (Jonas Pfenniger)

  * Do not pause request for multipart parsing (Felix Geisendörfer)


2009.12.19, Version 0.1.22, a2d809fe902f6c4102dba8f2e3e9551aad137c0f

  * Bugfix: child modules get wrong id with "index.js" (isaacs)

  * Bugfix: require("../foo") cycles (isaacs)

  * Bugfix: require() should throw error if module does.

  * New URI parser stolen from Narwhal (isaacs)

  * Bugfix: correctly check kqueue and epoll. (Rasmus Andersson)

  * Upgrade WAF to 1.5.10

  * Bugfix: posix.statSync() was crashing

  * Statically define string symbols for performance improvement

  * Bugfix: ARGV[0] weirdness

  * Added superCtor to ctor.super_ instead superCtor.prototype.
    (Johan Dahlberg)

  * http-parser supports webdav methods

  * API: http.Client.prototype.request() (Christopher Lenz)


2009.12.06, Version 0.1.21, c6affb64f96a403a14d20035e7fbd6d0ce089db5

  * Feature: Add HTTP client TLS support (Rhys Jones)

  * Bugfix: use --jobs=1 with WAF

  * Bugfix: Don't use chunked encoding for 1.0 requests

  * Bugfix: Duplicated header weren't handled correctly

  * Improve sys.inspect (Xavier Shay)

  * Upgrade v8 to 2.0.3

  * Use CommonJS assert API (Felix Geisendörfer, Karl Guertin)


2009.11.28, Version 0.1.20, aa42c6790da8ed2cd2b72051c07f6251fe1724d8

  * Add gnutls version to configure script

  * Add V8 heap info to process.memoryUsage()

  * process.watchFile callback has 2 arguments with the stat object
    (choonkeat@gmail.com)


2009.11.28, Version 0.1.19, 633d6be328708055897b72327b88ac88e158935f

  * Feature: Initial TLS support for TCP servers and clients.
    (Rhys Jones)

  * Add options to process.watchFile()

  * Add process.umask() (Friedemann Altrock)

  * Bugfix: only detach timers when active.

  * Bugfix: lib/file.js write(), shouldn't always emit errors or success
    (onne@onnlucky.com)

  * Bugfix: Memory leak in fs.write
    (Reported by onne@onnlucky.com)

  * Bugfix: Fix regular expressions detecting outgoing message headers.
    (Reported by Elliott Cable)

  * Improvements to Multipart parser (Felix Geisendörfer)

  * New HTTP parser

  * Upgrade v8 to 2.0.2


2009.11.17, Version 0.1.18, 027829d2853a14490e6de9fc5f7094652d045ab8

  * Feature: process.watchFile() process.unwatchFile()

  * Feature: "uncaughtException" event on process
    (Felix Geisendörfer)

  * Feature: 'drain' event to tcp.Connection

  * Bugfix: Promise.timeout() blocked the event loop
    (Felix Geisendörfer)

  * Bugfix: sendBody() and chunked utf8 strings
    (Felix Geisendörfer)

  * Supply the strerror as a second arg to the tcp.Connection close
    event (Johan Sørensen)

  * Add EventEmitter.removeListener (frodenius@gmail.com)

  * Format JSON for inspecting objects (Felix Geisendörfer)

  * Upgrade libev to latest CVS


2009.11.07, Version 0.1.17, d1f69ef35dac810530df8249d523add168e09f03

  * Feature: process.chdir() (Brandon Beacher)

  * Revert http parser upgrade. (b893859c34f05db5c45f416949ebc0eee665cca6)
    Broke keep-alive.

  * API: rename process.inherits to sys.inherits


2009.11.03, Version 0.1.16, 726865af7bbafe58435986f4a193ff11c84e4bfe

  * API: Use CommonJS-style module requiring
    - require("/sys.js") becomes require("sys")
    - require("circle.js") becomes require("./circle")
    - process.path.join() becomes require("path").join()
    - __module becomes module

  * API: Many namespacing changes
    - Move node.* into process.*
    - Move node.dns into module "dns"
    - Move node.fs into module "posix"
    - process is no longer the global object. GLOBAL is.

  For more information on the API changes see:
    http://thread.gmane.org/gmane.comp.lang.javascript.nodejs/6
    http://thread.gmane.org/gmane.comp.lang.javascript.nodejs/14

  * Feature: process.platform, process.memoryUsage()

  * Feature: promise.cancel() (Felix Geisendörfer)

  * Upgrade V8 to 1.3.18


2009.10.28, Version 0.1.15, eca2de73ed786b935507fd1c6faccd8df9938fd3

  * Many build system fixes (esp. for OSX users)

  * Feature: promise.timeout() (Felix Geisendörfer)

  * Feature: Added external interface for signal handlers, process.pid, and
    process.kill() (Brandon Beacher)

  * API: Rename node.libraryPaths to require.paths

  * Bugfix: 'data' event for stdio should emit a string

  * Large file support

  * Upgrade http_parser

  * Upgrade v8 to 1.3.16


2009.10.09, Version 0.1.14, b12c809bb84d1265b6a4d970a5b54ee8a4890513

  * Feature: Improved addon builds with node-waf

  * Feature: node.SignalHandler (Brandon Beacher)

  * Feature: Enable V8 debugging (but still need to make a debugger)

  * API: Rename library /utils.js to /sys.js

  * Clean up Node's build system

  * Don't use parseUri for HTTP server

  * Remove node.pc

  * Don't use /bin/sh to create child process except with exec()

  * API: Add __module to reference current module

  * API: Remove include() add node.mixin()

  * Normalize http headers; "Content-Length" becomes "content-length"

  * Upgrade V8 to 1.3.15


2009.09.30, Version 0.1.13, 58493bb05b3da3dc8051fabc0bdea9e575c1a107

  * Feature: Multipart stream parser (Felix Geisendörfer)

  * API: Move node.puts(), node.exec() and others to /utils.js

  * API: Move http, tcp libraries to /http.js and /tcp.js

  * API: Rename node.exit() to process.exit()

  * Bugfix: require() and include() should work in callbacks.

  * Pass the Host header in http.cat calls

  * Add warning when coroutine stack size grows too large.

  * Enhance repl library (Ray Morgan)

  * Bugfix: build script for
      GCC 4.4 (removed -Werror in V8),
      on Linux 2.4,
      and with Python 2.4.4.

  * Add read() and write() to /file.js to read and write
    whole files at once.


2009.09.24, Version 0.1.12, 2f56ccb45e87510de712f56705598b3b4e3548ec

  * Feature: System modules, node.libraryPaths

  * API: Remove "raw" encoding, rename "raws" to "binary".

  * API: Added connection.setNoDElay() to disable Nagle algo.

  * Decrease default TCP server backlog to 128

  * Bugfix: memory leak involving node.fs.* methods.

  * Upgrade v8 to 1.3.13


2009.09.18, Version 0.1.11, 5ddc4f5d0c002bac0ae3d62fc0dc58f0d2d83ec4

  * API: default to utf8 encoding for node.fs.cat()

  * API: add node.exec()

  * API: node.fs.read() takes a normal encoding parameter.

  * API: Change arguments of emit(), emitSuccess(), emitError()

  * Bugfix: node.fs.write() was stack allocating buffer.

  * Bugfix: ReportException shouldn't forget the top frame.

  * Improve buffering for HTTP outgoing messages

  * Fix and reenable x64 macintosh build.

  * Upgrade v8 to 1.3.11


2009.09.11, Version 0.1.10, 12bb0d46ce761e3d00a27170e63b40408c15b558

  * Feature: raw string encoding "raws"

  * Feature: access to environ through "ENV"

  * Feature: add isDirectory, isFile, isSocket, ... methods
    to stats object.

  * Bugfix: Internally use full paths when loading modules
    this fixes a shebang loading problem.

  * Bugfix: Add '--' command line argument for seperating v8
    args from program args.

  * Add man page.

  * Add node-repl

  * Upgrade v8 to 1.3.10

2009.09.05, Version 0.1.9, d029764bb32058389ecb31ed54a5d24d2915ad4c

  * Bugfix: Compile on Snow Leopard.

  * Bugfix: Malformed URIs raising exceptions.

2009.09.04, Version 0.1.8, e6d712a937b61567e81b15085edba863be16ba96

  * Feature: External modules

  * Feature: setTimeout() for node.tcp.Connection

  * Feature: add node.cwd(), node.fs.readdir(), node.fs.mkdir()

  * Bugfix: promise.wait() releasing out of order.

  * Bugfix: Asyncly do getaddrinfo() on Apple.

  * Disable useless evcom error messages.

  * Better stack traces.

  * Built natively on x64.

  * Upgrade v8 to 1.3.9

2009.08.27, Version 0.1.7, f7acef9acf8ba8433d697ad5ed99d2e857387e4b

  * Feature: global 'process' object. Emits "exit".

  * Feature: promise.wait()

  * Feature: node.stdio

  * Feature: EventEmitters emit "newListener" when listeners are
    added

  * API:  Use flat object instead of array-of-arrays for HTTP
    headers.

  * API: Remove buffered file object (node.File)

  * API: require(), include() are synchronous. (Uses
    continuations.)

  * API: Deprecate onLoad and onExit.

  * API: Rename node.Process to node.ChildProcess

  * Refactor node.Process to take advantage of evcom_reader/writer.

  * Upgrade v8 to 1.3.7

2009.08.22, Version 0.1.6, 9c97b1db3099d61cd292aa59ec2227a619f3a7ab

  * Bugfix: Ignore SIGPIPE.

2009.08.21, Version 0.1.5, b0fd3e281cb5f7cd8d3a26bd2b89e1b59998e5ed

  * Bugfix: Buggy connections could crash node.js. Now check
    connection before sending data every time (Kevin van Zonneveld)

  * Bugfix: stdin fd (0) being ignored by node.File. (Abe Fettig)

  * API: Remove connnection.fullClose()

  * API: Return the EventEmitter from addListener for chaining.

  * API: tcp.Connection "disconnect" event renamed to "close"

  * Upgrade evcom
    Upgrade v8 to 1.3.6

2009.08.13, Version 0.1.4, 0f888ed6de153f68c17005211d7e0f960a5e34f3

  * Major refactor to evcom.

  * Enable test-tcp-many-clients.

  * Add -m32 gcc flag to udns.

  * Add connection.readPause() and connection.readResume()
    Add IncomingMessage.prototype.pause() and resume().

  * Fix http benchmark. Wasn't correctly dispatching.

  * Bugfix: response.setBodyEncoding("ascii") not working.

  * Bugfix: Negative ints in HTTP's on_body and node.fs.read()

  * Upgrade v8 to 1.3.4
    Upgrade libev to 3.8
    Upgrade http_parser to v0.2

2009.08.06, Version 0.1.3, 695f0296e35b30cf8322fd1bd934810403cca9f3

  * Upgrade v8 to 1.3.2

  * Bugfix: node.http.ServerRequest.setBodyEncoding('ascii') not
    working

  * Bugfix: node.encodeUtf8 was broken. (Connor Dunn)

  * Add ranlib to udns Makefile.

  * Upgrade evcom - fix accepting too many connections issue.

  * Initial support for shebang

  * Add simple command line switches

  * Add node.version API


2009.08.01, Version 0.1.2, 025a34244d1cea94d6d40ad7bf92671cb909a96c

  * Add DNS API

  * node.tcp.Server's backlog option is now an argument to listen()

  * Upgrade V8 to 1.3.1

  * Bugfix: Default to chunked for client requests without
    Content-Length.

  * Bugfix: Line numbers in stack traces.

  * Bugfix: negative integers in raw encoding stream

  * Bugfix: node.fs.File was not passing args to promise callbacks.


2009.07.27, Version 0.1.1, 77d407df2826b20e9177c26c0d2bb4481e497937

  * Simplify and clean up ObjectWrap.

  * Upgrade liboi (which is now called evcom)
    Upgrade libev to 3.7
    Upgrade V8 to 1.2.14

  * Array.prototype.encodeUtf8 renamed to node.encodeUtf8(array)

  * Move EventEmitter.prototype.emit() completely into C++.

  * Bugfix: Fix memory leak in event emitters.
    http://groups.google.com/group/nodejs/browse_thread/thread/a8d1dfc2fd57a6d1

  * Bugfix: Had problems reading scripts with non-ascii characters.

  * Bugfix: Fix Detach() in node::Server

  * Bugfix: Sockets not properly reattached if reconnected during
    disconnect event.

  * Bugfix: Server-side clients not attached between creation and
    on_connect.

  * Add 'close' event to node.tcp.Server

  * Simplify and clean up http.js. (Takes more advantage of event
    infrastructure.)

  * Add benchmark scripts. Run with "make benchmark".


2009.06.30, Version 0.1.0, 0fe44d52fe75f151bceb59534394658aae6ac328

  * Update documentation, use asciidoc.

  * EventEmitter and Promise interfaces. (Breaks previous API.)

  * Remove node.Process constructor in favor of node.createProcess

  * Add -m32 flags for compiling on x64 platforms.
    (Thanks to András Bártházi)

  * Upgrade v8 to 1.2.10 and libev to 3.6

  * Bugfix: Timer::RepeatSetter wasn't working.

  * Bugfix: Spawning many processes in a loop
    (reported by Felix Geisendörfer)


2009.06.24, Version 0.0.6, fbe0be19ebfb422d8fa20ea5204c1713e9214d5f

  * Load modules via HTTP URLs (Urban Hafner)

  * Bugfix: Add HTTPConnection->size() and HTTPServer->size()

  * New node.Process API

  * Clean up build tools, use v8's test runner.

  * Use ev_unref() instead of starting/stopping the eio thread
    pool watcher.


2009.06.18, Version 0.0.5, 3a2b41de74b6c343b8464a68eff04c4bfd9aebea

  * Support for IPv6

  * Remove namespace node.constants

  * Upgrade v8 to 1.2.8.1

  * Accept ports as strings in the TCP client and server.

  * Bugfix: HTTP Client race

  * Bugfix: freeaddrinfo() wasn't getting called after
    getaddrinfo() for TCP servers

  * Add "opening" to TCP client readyState

  * Add remoteAddress to TCP client

  * Add global print() function.


2009.06.13, Version 0.0.4, 916b9ca715b229b0703f0ed6c2fc065410fb189c

 * Add interrupt() method to server-side HTTP requests.

 * Bugfix: onBodyComplete was not getting called on server-side
   HTTP


2009.06.11, Version 0.0.3, 6e0dfe50006ae4f5dac987f055e0c9338662f40a

 * Many bug fixes including the problem with http.Client on
   macintosh

 * Upgrades v8 to 1.2.7

 * Adds onExit hook

 * Guard against buffer overflow in http parser

 * require() and include() now need the ".js" extension

 * http.Client uses identity transfer encoding by default.<|MERGE_RESOLUTION|>--- conflicted
+++ resolved
@@ -1,4 +1,3 @@
-<<<<<<< HEAD
 2011.10.10, Version 0.5.9 (unstable)
 
 * fs.watch interface backed by kqueue, inotify, and ReadDirectoryChangesW
@@ -371,8 +370,6 @@
 * DTrace probes: support X-Forwarded-For (Dave Pacheco)
 
 
-2011.08.17, Version 0.4.11 (stable)
-=======
 2011.09.15, Version 0.4.12 (stable)
 
 * Improve docs
@@ -397,7 +394,6 @@
 
 
 2011.08.17, Version 0.4.11 (stable), a745d19ce7d1c0e3778371af4f0346be70cf2c8e
->>>>>>> ff942c6b
 
 * #738 Fix crypto encryption/decryption with Base64. (SAWADA Tadashi)
 
