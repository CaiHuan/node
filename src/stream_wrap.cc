--- conflicted
+++ resolved
@@ -298,14 +298,8 @@
   }
 
   req_wrap->Dispatched();
-<<<<<<< HEAD
   req_wrap->object()->Set(env->bytes_string(),
-                          Number::New(node_isolate, data_size));
-=======
-  req_wrap->object_->Set(bytes_sym, Integer::NewFromUnsigned(data_size));
-
-  wrap->UpdateWriteQueueSize();
->>>>>>> 6877e64f
+                          Integer::NewFromUnsigned(data_size, node_isolate));
 
   if (err) {
     req_wrap->~WriteWrap();
